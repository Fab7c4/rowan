# Copyright (c) 2018 The Regents of the University of Michigan
# All rights reserved.
# This software is licensed under the BSD 3-Clause License.
<<<<<<< HEAD
R"""A library for quaternion operations"""
=======
"""
The core :py:mod:`hamilton` package contains functions for operating on
quaternions. The core package is focused on robust implementations of key
functions like multiplication, exponentiation, norms, and others. Simple
functionality such as addition is inherited directly from numpy due to
the representation of quaternions as numpy arrays. Many core numpy functions
implemented for normal arrays are reimplemented to work on quaternions (
such as :py:func:`allclose` and :py:func:`isfinite`). Additionally, `numpy
broadcasting
<https://docs.scipy.org/doc/numpy-1.14.0/user/basics.broadcasting.html#>`_
is enabled throughout hamilton unless otherwise specified. This means that
any function of 2 (or more) quaternions can take arrays of shapes that do
not match and return results according to numpy's broadcasting rules.
"""
>>>>>>> d8189560

from __future__ import division, print_function, absolute_import

from .functions import (conjugate, multiply, norm, normalize, rotate,
                        vector_vector_rotation, from_euler, to_euler,
                        from_matrix, to_matrix, from_axis_angle, to_axis_angle,
                        from_mirror_plane, reflect, exp, log, log10, logb,
                        power, isnan, isinf, isfinite, equal, not_equal,
                        allclose, isclose, inverse, divide, expb, exp10)

# Get the version
import os

with open(os.path.join(os.path.dirname(os.path.abspath(__file__)),
                       '_version.py')) as f:
    exec(f.read())

__all__ = ['conjugate',
           'exp',
           'expb',
           'exp10',
           'log',
           'logb',
           'log10',
           'power',
           'multiply',
           'norm',
           'normalize',
           'from_mirror_plane',
           'reflect',
           'rotate',
           'vector_vector_rotation',
           'from_euler',
           'to_euler',
           'from_matrix',
           'to_matrix',
           'from_axis_angle',
           'to_axis_angle',
           'isnan',
           'isinf',
           'isfinite',
           'equal',
           'not_equal',
           'allclose',
           'isclose',
           'inverse',
           'divide'
           ]<|MERGE_RESOLUTION|>--- conflicted
+++ resolved
@@ -1,10 +1,7 @@
 # Copyright (c) 2018 The Regents of the University of Michigan
 # All rights reserved.
 # This software is licensed under the BSD 3-Clause License.
-<<<<<<< HEAD
-R"""A library for quaternion operations"""
-=======
-"""
+R"""
 The core :py:mod:`hamilton` package contains functions for operating on
 quaternions. The core package is focused on robust implementations of key
 functions like multiplication, exponentiation, norms, and others. Simple
@@ -18,7 +15,6 @@
 any function of 2 (or more) quaternions can take arrays of shapes that do
 not match and return results according to numpy's broadcasting rules.
 """
->>>>>>> d8189560
 
 from __future__ import division, print_function, absolute_import
 
