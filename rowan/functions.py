# Copyright (c) 2018 The Regents of the University of Michigan
# All rights reserved.
# This software is licensed under the BSD 3-Clause License.
R"""Submodule containing all standard functions"""
from __future__ import division, print_function, absolute_import

import numpy as np


def exp(q):
    R"""Computes the natural exponential function :math:`e^q`.

    The exponential of a quaternion in terms of its scalar and vector parts
    :math:`q = a + \boldsymbol{v}` is defined by exponential power series:
    formula :math:`e^x = \sum_{k=0}^{\infty} \frac{x^k}{k!}` as follows:

    .. math::
        \begin{align}
            e^q &= e^{a+v} \\
                &= e^a \left(\sum_{k=0}^{\infty} \frac{v^k}{k!} \right) \\
                &= e^a \left(\cos \lvert \lvert \boldsymbol{v} \rvert \rvert +
                    \frac{\boldsymbol{v}}{\lvert \lvert \boldsymbol{v} \rvert
                    \rvert} \sin \lvert \lvert \boldsymbol{v} \rvert \rvert
                    \right)
        \end{align}

    Args:
        q ((...,4) np.array): Array of quaternions.

    Returns:
        Array of shape (...) containing exponentials of q.

    Example::

        q_exp = rowan.exp([1, 0, 0, 0])
    """
    # Ensure compatibility for numpy < 1.13; older numpy fail with
    # the fancy indexing used below when array is 1d
    q = np.asarray(q)
    if len(q.shape) == 1:
        flat = True
        q = np.atleast_2d(q)
    else:
        flat = False

    expo = np.empty(q.shape)
    norms = np.linalg.norm(q[..., 1:], axis=-1)
    e = np.exp(q[..., 0])
    expo[..., 0] = e * np.cos(norms)
    norm_zero = np.isclose(norms, 0)
    not_zero = np.logical_not(norm_zero)
    if np.any(not_zero):
        expo[not_zero, 1:] = e[not_zero, np.newaxis] * (
                q[not_zero, 1:]/norms[not_zero, np.newaxis]
                ) * np.sin(norms)[not_zero, np.newaxis]
        if np.any(norm_zero):
            expo[norm_zero, 1:] = 0
    else:
        expo[..., 1:] = 0

    if flat:
        return expo.squeeze()
    else:
        return expo


def expb(q, b):
    R"""Computes the exponential function :math:`b^q`.

    We define the exponential of a quaternion to an arbitrary base relative
    to the exponential function :math:`e^q` using the change of base
    formula as follows:

    .. math::
        \begin{align}
            b^q &= y \\
            q &= \log_b y  = \frac{\ln y}{\ln b}\\
            y &= e^{q\ln b}
        \end{align}

    Args:
        q ((...,4) np.array): Array of quaternions.

    Returns:
        Array of shape (...) containing exponentials of q.

    Example::

        q_exp = rowan.expb([1, 0, 0, 0], 2)
    """
    q = np.asarray(q)
    return exp(q*np.log(b))


def exp10(q):
    R"""Computes the exponential function :math:`10^q`.

    Wrapper around :py:func:`expb`.

    Args:
        q ((...,4) np.array): Array of quaternions.

    Returns:
        Array of shape (...) containing exponentials of q.

    Example::

        q_exp = rowan.exp10([1, 0, 0, 0])
    """
    return expb(q, 10)


def log(q):
    R"""Computes the quaternion natural logarithm.

    The natural of a quaternion in terms of its scalar and vector parts
    :math:`q = a + \boldsymbol{v}` is defined by inverting the exponential
    formula (see :py:func:`exp`), and is defined by the formula
    :math:`\frac{x^k}{k!}` as follows:

    .. math::
        \begin{equation}
            \ln(q) = \ln\lvert\lvert q \rvert\rvert +
                    \frac{\boldsymbol{v}}{\lvert\lvert \boldsymbol{v}
                    \rvert\rvert} \arccos\left(\frac{a}{q}\right)
        \end{equation}

    Args:
        q ((...,4) np.array): Array of quaternions.

    Returns:
        Array of shape (...) containing logarithms of q.

    Example::

        ln_q  = rowan.log([1, 0, 0, 0])
    """
    # Ensure compatibility for numpy < 1.13; older numpy fail with
    # the fancy indexing used below when array is 1d
    q = np.asarray(q)
    if len(q.shape) == 1:
        flat = True
        q = np.atleast_2d(q)
    else:
        flat = False

    log = np.empty(q.shape)

    # We need all the norms to avoid divide by zeros later.
    # Can also use these to minimize the amount of work done.
    q_norms = norm(q)
    q_norm_zero = np.isclose(q_norms, 0)
    q_not_zero = np.logical_not(q_norm_zero)
    v_norms = np.linalg.norm(q[..., 1:], axis=-1)
    v_norm_zero = np.isclose(v_norms, 0)
    v_not_zero = np.logical_not(v_norm_zero)

    if np.any(q_not_zero):
        if np.any(q_norm_zero):
            log[q_norm_zero, 0] = -np.inf
        log[q_not_zero, 0] = np.log(q_norms[q_not_zero])
    else:
        log[..., 0] = -np.inf

    if np.any(v_not_zero):
        prefactor = np.empty(q[v_not_zero, 1:].shape)
        prefactor = q[v_not_zero, 1:]/v_norms[
                v_not_zero, np.newaxis]

        inv_cos = np.empty(v_norms[v_not_zero].shape)
        inv_cos = np.arccos(q[v_not_zero, 0]/q_norms[v_not_zero])

        if np.any(v_norm_zero):
            log[v_norm_zero, 1:] = 0
        log[v_not_zero, 1:] = prefactor * inv_cos[..., np.newaxis]
    else:
        log[..., 1:] = 0

    if flat:
        return log.squeeze()
    else:
        return log


def logb(q, b):
    R"""Computes the quaternion logarithm to some base b.

    The quaternion logarithm for arbitrary bases is defined using the
    standard change of basis formula relative to the natural logarithm.

    .. math::
        \begin{align}
            \log_b q &= y \\
            q &= b^y \\
            \ln q &= y \ln b \\
            y &= \log_b q = \frac{\ln q}{\ln b}
        \end{align}

    Args:
        q ((...,4) np.array): Array of quaternions.
        n ((...) np.array): Scalars to use as log bases.

    Returns:
        Array of shape (...) containing logarithms of q.

    Example::

        log2_q = rowan.logb([1, 0, 0, 0], 2)
    """
    q = np.asarray(q)
    return log(q)/np.log(b)


def log10(q):
    R"""Computes the quaternion logarithm base 10.

    Wrapper around :py:func:`logb`.

    Args:
        q ((...,4) np.array): Array of quaternions.

    Returns:
        Array of shape (...) containing logarithms of q.

    Example::

        log10_q = rowan.log10([1, 0, 0, 0])
    """
    q = np.asarray(q)
    return logb(q, 10)


def power(q, n):
    R"""Computes the power of a quaternion :math:`q^n`.

    Quaternions raised to a scalar power are defined according to the polar
    decomposition angle :math:`\theta` and vector :math:`\hat{u}`:
    :math:`q^n = \lvert\lvert q \rvert\rvert^n \left( \cos(n\theta) + \hat{u}
    \sin(n\theta)\right)`. However, this can be computed
    more efficiently by noting that :math:`q^n = \exp(n \ln(q))`.

    Args:
        q ((...,4) np.array): Array of quaternions.
        n ((...) np.arrray): Scalars to exponentiate quaternions with.

    Returns:
        Array of shape (...) containing powers of q.

    Example::

        q_5 = rowan.power([1, 0, 0, 0], 5)
    """
<<<<<<< HEAD
    # TODO: Write polar decomposition function #noqa
=======
    q = np.asarray(q)
>>>>>>> 8d6f1b53
    # Need matching shapes
    if len(q.shape) == 1:
        flat = True
        q = np.atleast_2d(q)
    else:
        flat = False

    newshape = np.broadcast(q[..., 0], n).shape
    q = np.broadcast_to(q, newshape + (4,))
    n = np.broadcast_to(n, newshape)

    # Note that we follow the convention that 0^0 = 1
    check = (n == 0)
    if np.any(check):
        powers = np.empty(newshape + (4,))
        powers[check] = np.array([1, 0, 0, 0])
        not_check = np.logical_not(check)
        if np.any(not_check):
            powers[not_check] = exp(
                    n[not_check, np.newaxis] * log(q[not_check, :]))
    else:
        powers = exp(n[..., np.newaxis]*log(q))

    if flat:
        return powers.squeeze()
    else:
        return powers


def conjugate(q):
    R"""Conjugates an array of quaternions.

    Args:
        q ((...,4) np.array): Array of quaternions.

    Returns:
        Array of shape (...) containing conjugates of q.

    Example::

        q_star = rowan.conjugate([1, 0, 0, 0])
    """
    # Don't use asarray to avoid modifying in place
    conjugate = np.array(q)
    conjugate[..., 1:] *= -1
    return conjugate


def inverse(q):
    R"""Computes the inverse of an array of quaternions.

    Args:
        q ((...,4) np.array): Array of quaternions.

    Returns:
        Array of shape (...) containing inverses of q.

    Example::

        q_inv = rowan.inverse([1, 0, 0, 0])
    """
    q = np.asarray(q)

    if len(q.shape) == 1:
        flat = True
        inverses = np.array(np.atleast_2d(q))
    else:
        flat = False
        inverses = np.array(q)

    normsq = norm(inverses)**2
    if np.any(normsq):
        inverses[..., 1:] *= -1
        # Would like to do this in place, but can't guarantee type safety
        inverses[normsq > 0] = inverses[normsq > 0]/normsq[
                normsq > 0, np.newaxis]

    if flat:
        return inverses.squeeze()
    else:
        return inverses


def multiply(qi, qj):
    R"""Multiplies two arrays of quaternions.

    Note that quaternion multiplication is generally non-commutative, so the
    first and second set of quaternions must be passed in the correct order.

    Args:
        qi ((...,4) np.array): Array of left quaternions.
        qj ((...,4) np.array): Array of right quaternions.

    Returns:
        Array of shape (...) containing element-wise products of q.

    Example::

        prod = rowan.multiply([1, 0, 0, 0], [2, 0, 0, 0])
    """
    qi = np.asarray(qi)
    qj = np.asarray(qj)

    output = np.empty(np.broadcast(qi, qj).shape)

    output[..., 0] = qi[..., 0] * qj[..., 0] - \
        np.sum(qi[..., 1:] * qj[..., 1:], axis=-1)
    output[..., 1:] = (qi[..., 0, np.newaxis] * qj[..., 1:] +
                       qj[..., 0, np.newaxis] * qi[..., 1:] +
                       np.cross(qi[..., 1:], qj[..., 1:]))
    return output


def divide(qi, qj):
    R"""Divides two arrays of quaternions.

    Division is non-commutative; this function returns
    :math:`q_i q_j^{-1}`.

    Args:
        qi ((...,4) np.array): Dividend quaternions.
        qj ((...,4) np.array): Divisor quaternions.

    Returns:
        Array of shape (...) containing element-wise quotients of qi and qj.

    Example::

        quot = rowan.divide([1, 0, 0, 0], [2, 0, 0, 0])
    """
    return multiply(qi, inverse(qj))


def norm(q):
    R"""Compute the quaternion norm.

    Args:
        q ((...,4) np.array): Array of quaternions.

    Returns:
        Array of shape (...) containing norms of q.

    Example::

        norms = rowan.norm([10, 0, 0, 0])
    """
    q = np.asarray(q)
    return np.linalg.norm(q, axis=-1)


def normalize(q):
    R"""Normalize quaternions.

    Args:
        q ((...,4) np.array): Array of quaternions.

    Returns:
        Array of shape (...) of normalized quaternions.

    Example::

        u = rowan.normalize([10, 0, 0, 0])
    """
    q = np.asarray(q)
    norms = norm(q)
    return q / norms[..., np.newaxis]


def is_unit(q):
    """Check if all input quaternions have unit norm.

    Args:
        q ((...,4) np.array): Array of quaternions.

    Returns:
        bool: Whether or not all inputs are unit quaternions

    Example::

        rowan.is_unit([10, 0, 0, 0])
   """
    return np.allclose(norm(q), 1)


def _validate_unit(q, msg="Arguments must be unit quaternions"):
    """Simple helper function to ensure that all quaternions in q are unit."""
    if not is_unit(q):
        raise ValueError(msg)


def from_mirror_plane(x, y, z):
    R"""Generate quaternions from mirror plane equations.

    Reflection quaternions can be constructed from the form
    :math:`(0, x, y, z)`, *i.e.* with zero real component. The vector
    :math:`(x, y, z)` is the normal to the mirror plane.

    Args:
        x ((...) np.array): First planar component.
        y ((...) np.array): Second planar component.
        z ((...) np.array): Third planar component.

    Returns:
        Array of shape (...) containing quaternions reflecting about the input
        plane :math:`(x, y, z)`.

    Example::

        quat_ref = rowan.from_mirror_plane(*(1, 2, 3))
    """
    x, y, z = np.broadcast_arrays(x, y, z)
    q = np.empty(x.shape + (4,))
    q[..., 0] = 0
    q[..., 1] = x
    q[..., 2] = y
    q[..., 3] = z

    return q


def _promote_vec(v):
    R"""Helper function to promote vectors to their quaternion representation.
    """
    return np.concatenate((np.zeros(v.shape[:-1] + (1,)), v), axis=-1)


def reflect(q, v):
    R"""Reflect a list of vectors by a corresponding set of quaternions.

    For help constructing a mirror plane, see :py:func:`from_mirror_plane`.

    Args:
        q ((...,4) np.array): Array of quaternions.
        v ((...,3) np.array): Array of vectors.

    Returns:
        Array of shape (..., 3) containing reflections of v.

    Example::

        v_reflected = rowan.reflect([1, 0, 0, 0], [1, 1, 1])
    """
    q = np.asarray(q)
    _validate_unit(q)
    v = np.asarray(v)

    if not np.allclose(norm(q), 1):
        raise ValueError("Reflection quaternions must have unit norm")

    # Convert vector to quaternion representation
    quat_v = _promote_vec(v)
    return multiply(q, multiply(quat_v, q))[..., 1:]


def rotate(q, v):
    R"""Rotate a list of vectors by a corresponding set of quaternions.

    Args:
        q ((...,4) np.array): Array of quaternions.
        v ((...,3) np.array): Array of vectors.

    Returns:
        Array of shape (..., 3) containing rotations of v.

    Example::

        v_rot = rowan.reflect([1, 0, 0, 0], [1, 1, 1])
    """
    q = np.asarray(q)
    _validate_unit(q)
    v = np.asarray(v)

    if not np.allclose(norm(q), 1):
        raise ValueError("Rotation quaternions must have unit norm")

    # Convert vector to quaternion representation
    quat_v = _promote_vec(v)
    return multiply(q, multiply(quat_v, conjugate(q)))[..., 1:]


def _normalize_vec(v):
    R"""Helper function to normalize vectors."""
    v = np.asarray(v)
    norms = np.linalg.norm(v, axis=-1)
    return v / norms[..., np.newaxis]


def _vector_bisector(v1, v2):
    R"""Find the vector bisecting two vectors.

    Args:
        v1 ((...,3) np.array): First array of vectors.
        v2 ((...,3) np.array): Second array of vectors.

    Returns:
        Array of shape (..., 3) containing vector bisectors.
    """
    # Since np.inner and np.dot require manipulating the shapes in ways that
    # might be expensive and may not play nicely with broadcasting, we perform
    # the dot product manually on the broadcasted arrays
    v1_norm, v2_norm = np.broadcast_arrays(_normalize_vec(v1),
                                           _normalize_vec(v2))
    ap = np.isclose(np.sum(v1_norm*v2_norm, axis=-1), -1)

    if np.any(ap):
        result = np.empty(v1_norm.shape)

        # Parallel vectors are fine, only antiparallel vectors cause problems
        not_ap = np.logical_not(ap)
        result[not_ap] = _normalize_vec(v1_norm[not_ap] + v2_norm[not_ap])

        # To use cross products to find the normal, we need to choose a unit
        # vector that is also not (anti)parallel to the original. Keep two
        # options available to avoid this case.
        one_vec = np.array([[1, 0, 0]])
        other_one_vec = np.array([[0, 1, 0]])
        cross_element = np.where(
                            np.isclose(
                                np.abs(np.dot(v1_norm[ap], one_vec.T)),
                                1),
                            other_one_vec,
                            one_vec)
        result[ap] = np.cross(v1_norm[ap], cross_element)

        return result
    else:
        return _normalize_vec(v1_norm + v2_norm)


def vector_vector_rotation(v1, v2):
    R"""Find the quaternion to rotate one vector onto another.

    Args:
        v1 ((...,3) np.array): Array of vectors to rotate.
        v2 ((...,3) np.array): Array of vector to rotate onto.

    Returns:
        Array of shape (..., 4) containing  quaternions that rotate v1 onto v2.

    Example::

        q_rot = rowan.vector_vector_rotation([1, 0, 0], [0, 1, 0])
    """
    v1 = np.asarray(v1)
    v2 = np.asarray(v2)
    return from_axis_angle(_vector_bisector(v1, v2), np.pi)


def from_euler(alpha, beta, gamma, convention='zyx',
               axis_type='intrinsic'):
    R"""Convert Euler angles to quaternions.

    For generality, the rotations are computed by composing a sequence of
    quaternions corresponding to axis-angle rotations. While more efficient
    implementations are possible, this method was chosen to prioritize
    flexibility since it works for essentially arbitrary Euler angles as
    long as intrinsic and extrinsic rotations are not intermixed.

    Args:
        alpha ((...) np.array): Array of :math:`\alpha` values in radians.
        beta ((...) np.array): Array of :math:`\beta` values in radians.
        gamma ((...) np.array): Array of :math:`\gamma` values in radians.
        convention (str): One of the 12 valid conventions xzx, xyx,
            yxy, yzy, zyz, zxz, xzy, xyz, yxz, yzx, zyx, zxy.
        axes (str): Whether to use extrinsic or intrinsic rotations.

    Returns:
        Array of shape (..., 4) containing quaternions corresponding to the
        input angles.

    Example::

        ql = rowan.from_euler(0.3, 0.5, 0.7)
    """
    angles = np.broadcast_arrays(alpha, beta, gamma)

    convention = convention.lower()

    if len(convention) > 3 or (set(convention) - set('xyz')):
        raise ValueError("All acceptable conventions must be 3 \
character strings composed only of x, y, and z")

    basis_axes = {
        'x': np.array([1, 0, 0]),
        'y': np.array([0, 1, 0]),
        'z': np.array([0, 0, 1]),
    }
    # Temporary method to ensure shapes conform
    for ax, vec in basis_axes.items():
        basis_axes[ax] = np.broadcast_to(
            vec,
            angles[0].shape + (vec.shape[-1],)
        )

    # Split by convention, the easiest
    rotations = []
    if axis_type == 'extrinsic':
        # Loop over the axes and add each rotation
        for i, char in enumerate(convention):
            ax = basis_axes[char]
            rotations.append(from_axis_angle(ax, angles[i]))
    elif axis_type == 'intrinsic':
        for i, char in enumerate(convention):
            ax = basis_axes[char]
            rotations.append(from_axis_angle(ax, angles[i]))
            # Rotate the bases as well
            for key, value in basis_axes.items():
                basis_axes[key] = rotate(
                    rotations[-1],
                    value
                )
    else:
        raise ValueError("Only valid axis_types are intrinsic and extrinsic")

    # Compose the total rotation
    final_rotation = np.broadcast_to(
        np.array([1, 0, 0, 0]),
        rotations[0].shape
    )
    for q in rotations:
        final_rotation = multiply(q, final_rotation)

    return final_rotation


def to_euler(q, convention='zyx', axis_type='intrinsic'):
    R"""Convert quaternions to Euler angles.

    Euler angles are returned in the sequence provided, so in, *e.g.*,
    the default case ('zyx'), the angles returned are for a rotation
    :math:`Z(\alpha) Y(\beta) X(\gamma)`.

    .. note::

        In all cases, the :math:`\alpha` and :math:`\gamma` angles are
        between :math:`\pm \pi`. For proper Euler angles, :math:`\beta`
        is between :math:`0` and :math:`pi` degrees. For Tait-Bryan
        angles, :math:`\beta` lies between :math:`\pm\pi/2`.

    For simplicity, quaternions are converted to matrices, which are
    then converted to their Euler angle representations. All equations
    for rotations are derived by considering compositions of the three
    elemental rotations about the three Cartesian axes:

    .. math::
        :nowrap:

        \begin{eqnarray*}
        R_x(\theta)  =& \left(\begin{array}{ccc}
                            1 & 0           & 0            \\
                            0 & \cos \theta & -\sin \theta \\
                            0 & \sin \theta & \cos \theta  \\
                         \end{array}\right)\\
        R_y(\theta)  =& \left(\begin{array}{ccc}
                            \cos \theta  & 0 & \sin \theta \\
                            0            & 1 &  0          \\
                            -\sin \theta & 1 & \cos \theta \\
                         \end{array}\right)\\
        R_z(\theta)  =& \left(\begin{array}{ccc}
                            \cos \theta & -\sin \theta & 0 \\
                            \sin \theta & \cos \theta  & 0 \\
                            0           & 0            & 1 \\
                         \end{array}\right)\\
        \end{eqnarray*}

    Extrinsic rotations are represented by matrix multiplications in
    the proper order, so :math:`z-y-x` is represented by the
    multiplication :math:`XYZ` so that the system is rotated first
    about :math:`Z`, then about :math:`Y`, then finally :math:`X`.
    For intrinsic rotations, the order of rotations is reversed,
    meaning that it matches the order in which the matrices actually
    appear *i.e.* the :math:`z-y'-x''` convention (yaw, pitch, roll)
    corresponds to the multiplication of matrices :math:`ZYX`.
    For proof of the relationship between intrinsic and extrinsic
    rotations, see the `Wikipedia page on Davenport chained rotations
    <https://en.wikipedia.org/wiki/Davenport_chained_rotations>`_.

    For more information, see the Wikipedia page for
    `Euler angles <https://en.wikipedia.org/wiki/Euler_angles>`_
    (specifically the section on converting between representations).

    Args:
        q ((...,4) np.array): Quaternions to transform.
        convention (str): One of the 6 valid conventions zxz,
            xyx, yzy, zyz, xzx, yxy.
        axes (str): Whether to use extrinsic or intrinsic.

    Returns:
        Array of shape (..., 3) containing Euler angles :math:`(\alpha, \beta,
        \gamma)` as the last dimension (in radians).

    Example::

        import numpy as np
        rands = np.random.rand(100, 3)
        alpha, beta, gamma = rands.T
        ql = rowan.from_euler(alpha, beta, gamma)
        alpha_return, beta_return, gamma_return = np.split(
            rowan.to_euler(ql), 3, axis = 1)
        assert(np.allclose(alpha_return.flatten(), alpha))
        assert(np.allclose(beta_return.flatten(), beta))
        assert(np.allclose(gamma_return.flatten(), gamma))
    """
    q = np.asarray(q)
    _validate_unit(q)

    try:
        mats = to_matrix(q)
    except ValueError:
        raise ValueError(
            "Not all quaternions in q are unit quaternions.")

    if axis_type == 'intrinsic':
        # Have to hardcode the different possibilities.
        # Classical Euler angles
        if convention == 'xzx':
            alpha = np.arctan2(mats[..., 2, 0], mats[..., 1, 0])
            beta = np.arccos(mats[..., 0, 0])
            gamma = np.arctan2(mats[..., 0, 2], -mats[..., 0, 1])
        elif convention == 'xyx':
            alpha = np.arctan2(mats[..., 1, 0], -mats[..., 2, 0])
            beta = np.arccos(mats[..., 0, 0])
            gamma = np.arctan2(mats[..., 0, 1], mats[..., 0, 2])
        elif convention == 'yxy':
            alpha = np.arctan2(mats[..., 0, 1], mats[..., 2, 1])
            beta = np.arccos(mats[..., 1, 1])
            gamma = np.arctan2(mats[..., 1, 0], -mats[..., 1, 2])
        elif convention == 'yzy':
            alpha = np.arctan2(mats[..., 2, 1], -mats[..., 0, 1])
            beta = np.arccos(mats[..., 1, 1])
            gamma = np.arctan2(mats[..., 1, 2], mats[..., 1, 0])
        elif convention == 'zyz':
            alpha = np.arctan2(mats[..., 1, 2], mats[..., 0, 2])
            beta = np.arccos(mats[..., 2, 2])
            gamma = np.arctan2(mats[..., 2, 1], -mats[..., 2, 0])
        elif convention == 'zxz':
            alpha = np.arctan2(mats[..., 0, 2], -mats[..., 1, 2])
            beta = np.arccos(mats[..., 2, 2])
            gamma = np.arctan2(mats[..., 2, 0], mats[..., 2, 1])
        # Tait-Bryan angles
        elif convention == 'xzy':
            alpha = np.arctan2(mats[..., 2, 1], mats[..., 1, 1])
            beta = np.arcsin(-mats[..., 0, 1])
            gamma = np.arctan2(mats[..., 0, 2], mats[..., 0, 0])
        elif convention == 'xyz':
            alpha = np.arctan2(-mats[..., 1, 2], mats[..., 2, 2])
            beta = np.arcsin(mats[..., 0, 2])
            gamma = np.arctan2(-mats[..., 0, 1], mats[..., 0, 0])
        elif convention == 'yxz':
            alpha = np.arctan2(mats[..., 0, 2], mats[..., 2, 2])
            beta = np.arcsin(-mats[..., 1, 2])
            gamma = np.arctan2(mats[..., 1, 0], mats[..., 1, 1])
        elif convention == 'yzx':
            alpha = np.arctan2(-mats[..., 2, 0], mats[..., 0, 0])
            beta = np.arcsin(mats[..., 1, 0])
            gamma = np.arctan2(-mats[..., 1, 2], mats[..., 1, 1])
        elif convention == 'zyx':
            alpha = np.arctan2(mats[..., 1, 0], mats[..., 0, 0])
            beta = np.arcsin(-mats[..., 2, 0])
            gamma = np.arctan2(mats[..., 2, 1], mats[..., 2, 2])
        elif convention == 'zxy':
            alpha = np.arctan2(-mats[..., 0, 1], mats[..., 1, 1])
            beta = np.arcsin(mats[..., 2, 1])
            gamma = np.arctan2(-mats[..., 2, 0], mats[..., 2, 2])
        else:
            raise ValueError("Unknown convention selected!")
    elif axis_type == 'extrinsic':
        # For these, the matrix must be constructed in reverse order
        # e.g. Z(\alpha)Y'(\beta)Z''(\gamma) (where primes denote the
        # rotated frames) becomes the extrinsic rotation
        # Z(\gamma)Y(\beta)Z(\alpha).

        # Classical Euler angles
        if convention == 'xzx':
            alpha = np.arctan2(mats[..., 0, 2], -mats[..., 0, 1])
            beta = np.arccos(mats[..., 0, 0])
            gamma = np.arctan2(mats[..., 2, 0], mats[..., 1, 0])
        elif convention == 'xyx':
            alpha = np.arctan2(mats[..., 0, 1], mats[..., 0, 2])
            beta = np.arccos(mats[..., 0, 0])
            gamma = np.arctan2(mats[..., 1, 0], -mats[..., 2, 0])
        elif convention == 'yxy':
            alpha = np.arctan2(mats[..., 1, 0], -mats[..., 1, 2])
            beta = np.arccos(mats[..., 1, 1])
            gamma = np.arctan2(mats[..., 0, 1], mats[..., 2, 1])
        elif convention == 'yzy':
            alpha = np.arctan2(mats[..., 1, 2], mats[..., 1, 0])
            beta = np.arccos(mats[..., 1, 1])
            gamma = np.arctan2(mats[..., 2, 1], -mats[..., 0, 1])
        elif convention == 'zyz':
            alpha = np.arctan2(mats[..., 2, 1], -mats[..., 2, 0])
            beta = np.arccos(mats[..., 2, 2])
            gamma = np.arctan2(mats[..., 1, 2], mats[..., 0, 2])
        elif convention == 'zxz':
            alpha = np.arctan2(mats[..., 2, 0], mats[..., 2, 1])
            beta = np.arccos(mats[..., 2, 2])
            gamma = np.arctan2(mats[..., 0, 2], -mats[..., 1, 2])
        # Tait-Bryan angles
        elif convention == 'xzy':
            alpha = np.arctan2(-mats[..., 1, 2], mats[..., 1, 1])
            beta = np.arcsin(mats[..., 1, 0])
            gamma = np.arctan2(-mats[..., 2, 0], mats[..., 0, 0])
        elif convention == 'xyz':
            alpha = np.arctan2(mats[..., 2, 1], mats[..., 2, 2])
            beta = np.arcsin(-mats[..., 2, 0])
            gamma = np.arctan2(mats[..., 1, 0], mats[..., 0, 0])
        elif convention == 'yxz':
            alpha = np.arctan2(-mats[..., 2, 0], mats[..., 2, 2])
            beta = np.arcsin(mats[..., 2, 1])
            gamma = np.arctan2(-mats[..., 0, 1], mats[..., 1, 1])
        elif convention == 'yzx':
            alpha = np.arctan2(mats[..., 0, 2], mats[..., 0, 0])
            beta = np.arcsin(-mats[..., 0, 1])
            gamma = np.arctan2(mats[..., 2, 1], mats[..., 1, 1])
        elif convention == 'zyx':
            alpha = np.arctan2(-mats[..., 0, 1], mats[..., 0, 0])
            beta = np.arcsin(mats[..., 0, 2])
            gamma = np.arctan2(-mats[..., 1, 2], mats[..., 2, 2])
        elif convention == 'zxy':
            alpha = np.arctan2(mats[..., 1, 0], mats[..., 1, 1])
            beta = np.arcsin(-mats[..., 1, 2])
            gamma = np.arctan2(mats[..., 0, 2], mats[..., 2, 2])
        else:
            raise ValueError("Unknown convention selected!")
    else:
        raise ValueError("The axis type must be either extrinsic or intrinsic")

    return np.stack((alpha, beta, gamma), axis=-1)


def from_matrix(mat, require_orthogonal=True):
    R"""Convert the rotation matrices mat to quaternions.

    This method uses the algorithm described by Bar-Itzhack in [Itzhack00]_.
    The idea is to construct a matrix K whose largest eigenvalue corresponds
    to the desired quaternion. One of the strengths of the algorithm is that
    for nonorthogonal matrices it gives the closest quaternion representation
    rather than failing outright.

    .. [Itzhack00] Itzhack Y. Bar-Itzhack.  "New Method for Extracting the
        Quaternion from a Rotation Matrix", Journal of Guidance, Control, and
        Dynamics, Vol. 23, No. 6 (2000), pp. 1085-1087
        https://doi.org/10.2514/2.4654

    Args:
        mat ((...,3,3) np.array): An array of rotation matrices.

    Returns:
        Array of shape (..., 4) containing the corresponding rotation
        quaternions.

    Example::

        ql = rowan.from_matrix([[1, 0, 0], [0, 1, 0], [0, 0, 1]])
    """
    mat = np.asarray(mat)
    if require_orthogonal and not np.allclose(np.linalg.det(mat), 1):
        raise ValueError(
            "Not all of your matrices are orthogonal. \
Please ensure that there are no improper rotations. \
If this was intentional, set require_orthogonal to \
False when calling this function.")

    K = np.zeros(mat.shape[:-2] + (4, 4))
    K[..., 0, 0] = mat[..., 0, 0] - mat[..., 1, 1] - mat[..., 2, 2]
    K[..., 0, 1] = mat[..., 1, 0] + mat[..., 0, 1]
    K[..., 0, 2] = mat[..., 2, 0] + mat[..., 0, 2]
    K[..., 0, 3] = mat[..., 1, 2] - mat[..., 2, 1]
    K[..., 1, 0] = mat[..., 1, 0] + mat[..., 0, 1]
    K[..., 1, 1] = mat[..., 1, 1] - mat[..., 0, 0] - mat[..., 2, 2]
    K[..., 1, 2] = mat[..., 2, 1] + mat[..., 1, 2]
    K[..., 1, 3] = mat[..., 2, 0] - mat[..., 0, 2]
    K[..., 2, 0] = mat[..., 2, 0] + mat[..., 0, 2]
    K[..., 2, 1] = mat[..., 2, 1] + mat[..., 1, 2]
    K[..., 2, 2] = mat[..., 2, 2] - mat[..., 0, 0] - mat[..., 1, 1]
    K[..., 2, 3] = mat[..., 0, 1] - mat[..., 1, 0]
    K[..., 3, 0] = mat[..., 1, 2] - mat[..., 2, 1]
    K[..., 3, 1] = mat[..., 2, 0] - mat[..., 0, 2]
    K[..., 3, 2] = mat[..., 0, 1] - mat[..., 1, 0]
    K[..., 3, 3] = mat[..., 0, 0] + mat[..., 1, 1] + mat[..., 2, 2]
    K = K / 3.0

    _, v = np.linalg.eigh(K)
    # The conventions in the paper are very confusing for quaternions in terms
    # of the order of the components
    return np.concatenate(
        (v[..., -1, -1, np.newaxis], -v[..., :-1, -1]), axis=-1)


def to_matrix(q, require_unit=True):
    R"""Convert quaternions into rotation matrices.

    Uses the conversion described on `Wikipedia
    <https://en.wikipedia.org/wiki/Quaternions_and_spatial_rotation#Quaternion-derived_rotation_matrix>`_.

    Args:
        q ((...,4) np.array): An array of quaternions.

    Returns:
        Array of shape (..., 3, 3) containing the corresponding rotation
        matrices.

    Example::

        ql = rowan.to_matrix([1, 0, 0, 0]])
    """
    q = np.asarray(q)

    s = norm(q)
    if np.any(s == 0.0):
        raise ZeroDivisionError(
            "At least one element of q has approximately zero norm")
    elif require_unit and not np.allclose(s, 1.0):
        raise ValueError(
            "Not all quaternions in q are unit quaternions. \
If this was intentional, please set require_unit to False when \
calling this function.")
    m = np.empty(q.shape[:-1] + (3, 3))
    s **= -1.0  # For consistency with Wikipedia notation
    m[..., 0, 0] = 1.0 - 2 * s * (q[..., 2]**2 + q[..., 3]**2)
    m[..., 0, 1] = 2 * (q[..., 1] * q[..., 2] - q[..., 3] * q[..., 0])
    m[..., 0, 2] = 2 * (q[..., 1] * q[..., 3] + q[..., 2] * q[..., 0])
    m[..., 1, 0] = 2 * (q[..., 1] * q[..., 2] + q[..., 3] * q[..., 0])
    m[..., 1, 1] = 1.0 - 2 * (q[..., 1]**2 + q[..., 3]**2)
    m[..., 1, 2] = 2 * (q[..., 2] * q[..., 3] - q[..., 1] * q[..., 0])
    m[..., 2, 0] = 2 * (q[..., 1] * q[..., 3] - q[..., 2] * q[..., 0])
    m[..., 2, 1] = 2 * (q[..., 2] * q[..., 3] + q[..., 1] * q[..., 0])
    m[..., 2, 2] = 1.0 - 2 * (q[..., 1]**2 + q[..., 2]**2)
    return m


def from_axis_angle(axes, angles):
    R"""Find quaternions to rotate a specified angle about a specified axis.

    Args:
        axes ((...,3) np.array): An array of vectors (the axes).
        angles (float or (...,1) np.array): An array of angles in radians.
            Will be broadcast to match shape of v as needed.

    Returns:
        Array of shape (..., 4) containing the corresponding rotation
        quaternions.

    Example::

        quat = rowan.from_axis_angle([[1, 0, 0]], np.pi/3)
    """
    axes = np.asarray(axes)

    # First reshape angles and compute the half angle
    bc = np.broadcast(angles, axes[..., 0])
    angles = np.broadcast_to(angles, bc.shape)[..., np.newaxis]
    axes = np.broadcast_to(axes, bc.shape + (3,))
    ha = angles / 2.0

    # Normalize the vector
    u = _normalize_vec(axes)

    # Compute the components of the quaternions
    scalar_comp = np.cos(ha)
    vec_comp = np.sin(ha) * u

    return np.concatenate((scalar_comp, vec_comp), axis=-1)


def to_axis_angle(q):
    R"""Convert the quaternions in q to axis angle representations.

    Args:
        q ((...,4) np.array): An array of quaternions.

    Returns:
        A tuple of np.arrays (axes, angles) where axes has
        shape (...,3) and angles has shape (...,1). The
        angles are in radians.

    Example::

        quat = rowan.to_axis_angle([[1, 0, 0, 0]])
    """
    q = np.asarray(q)
    _validate_unit(q)

    angles = 2*np.atleast_1d(np.arccos(q[..., 0]))
    sines = np.sin(angles/2)
    # Avoid divide by zero issues; these values will not be used
    sines[sines == 0] = 1
    axes = np.where(angles != 0,
                    q[..., 1:]/sines,
                    0)

    return axes, angles


def equal(p, q):
    R"""Check whether two sets of quaternions are equal.

    This function is a simple wrapper that checks array
    equality and then aggregates along the quaternion axis.

    Args:
        p ((...,4) np.array): First array of quaternions.
        q ((...,4) np.array): Second array of quaternions.

    Returns:
        A boolean array of shape (...) indicating equality.

    Example::

        rowan.equal([1, 0, 0, 0], [1, 0, 0, 0])
    """
    return np.all(p == q, axis=-1)


def not_equal(p, q):
    R"""Check whether two sets of quaternions are not equal.

    This function is a simple wrapper that checks array
    equality and then aggregates along the quaternion axis.

    Args:
        p ((...,4) np.array): First array of quaternions.
        q ((...,4) np.array): Second array of quaternions.

    Returns:
        A boolean array of shape (...) indicating inequality.

    Example::

        rowan.not_equal([-1, 0, 0, 0], [1, 0, 0, 0])
    """
    return np.any(p != q, axis=-1)


def isnan(q):
    R"""Test element-wise for NaN quaternions.

    A quaternion is defined as NaN if any elements are NaN.

    Args:
        q ((...,4) np.array): Array of quaternions.

    Returns:
        A boolean array of shape (...) indicating whether or not the input
        quaternions were NaN.

    Example::

        import numpy as np
        rowan.isnan([np.nan, 0, 0, 0])
    """
    return np.any(np.isnan(q), axis=-1)


def isinf(q):
    R"""Test element-wise for infinite quaternions.

    A quaternion is defined as infinite if any elements are infinite.

    Args:
        q ((...,4) np.array): Array of quaternions

    Returns:
        A boolean array of shape (...) indicating infinite quaternions.

    Example::

        import numpy as np
        rowan.isinf([np.nan, 0, 0, 0])
    """
    return np.any(np.isinf(q), axis=-1)


def isfinite(q):
    R"""Test element-wise for finite quaternions.

    A quaternion is defined as finite if all elements are finite.

    Args:
        q ((...,4) np.array): Array of quaternions.

    Returns:
        A boolean array of shape (...) indicating finite quaternions.

    Example::

        rowan.isfinite([1, 0, 0, 0])
    """
    return np.all(np.isfinite(q), axis=-1)


def allclose(p, q, **kwargs):
    R"""Check whether two sets of quaternions are all close.

    This is a direct wrapper of the corresponding NumPy function.

    Args:
        p ((...,4) np.array): First array of quaternions.
        q ((...,4) np.array): Second array of quaternions.
        **kwargs: Keyword arguments to pass to np.allclose.

    Returns:
        Boolean indicating whether or not all quaternions are close.

    Example::

        rowan.allclose([1, 0, 0, 0], [1, 0, 0, 0])
    """
    return np.allclose(p, q, **kwargs)


def isclose(p, q, **kwargs):
    R"""Element-wise check of whether two sets of quaternions are close.

    This function is a simple wrapper that checks using the
    corresponding NumPy function and then aggregates along
    the quaternion axis.

    Args:
        p ((...,4) np.array): First array of quaternions.
        q ((...,4) np.array): Second array of quaternions.
        **kwargs: Keyword arguments to pass to np.isclose.

    Returns:
        A boolean array of shape (...) indicating which quaternions are close.

    Example::

        rowan.allclose([[1, 0, 0, 0]], [[1, 0, 0, 0]])
    """
    return np.all(np.isclose(p, q, **kwargs), axis=-1)<|MERGE_RESOLUTION|>--- conflicted
+++ resolved
@@ -250,11 +250,8 @@
 
         q_5 = rowan.power([1, 0, 0, 0], 5)
     """
-<<<<<<< HEAD
     # TODO: Write polar decomposition function #noqa
-=======
-    q = np.asarray(q)
->>>>>>> 8d6f1b53
+    q = np.asarray(q)
     # Need matching shapes
     if len(q.shape) == 1:
         flat = True
